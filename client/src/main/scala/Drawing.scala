package minionsgame.jsclient

import org.scalajs.dom.CanvasRenderingContext2D
import org.scalajs.dom.html.Canvas

import minionsgame.core._
import RichImplicits._

object Drawing {
  //The euclidean distance from the center of a hexagon to the corner in pixels.
  val gridSize = 30.0
  val tileScale = 29.0 / gridSize
  val pieceScale = 25.0 / gridSize
  val reinforcementScale = 23.0 / gridSize
  val techScale = 23.0 / gridSize
  val smallPieceScale = 14.0 / gridSize
  val smallPieceOffset = 15.0 / gridSize

  def drawEverything(
    canvas: Canvas,
    ctx: CanvasRenderingContext2D,
    game: Game,
    board: BoardState,
    translateOrigin: PixelVec,
    mouseState: MouseState,
    flipDisplay: Boolean
  ) : Unit = {

    import scala.language.implicitConversions
    implicit def hexLocOfLoc(loc: Loc): HexLoc = {
      HexLoc.ofLoc(loc,flipDisplay,board)
    }

    def move(ctx : CanvasRenderingContext2D, hexLoc : HexLoc) : Unit = {
      val pixel = PixelLoc.ofHexLoc(hexLoc,gridSize)
      ctx.moveTo(Math.floor(pixel.x), Math.floor(pixel.y));
    }
    def line(ctx : CanvasRenderingContext2D, hexLoc : HexLoc) : Unit = {
      val pixel = PixelLoc.ofHexLoc(hexLoc,gridSize)
      ctx.lineTo(Math.floor(pixel.x), Math.floor(pixel.y));
    }
    def text(ctx : CanvasRenderingContext2D, text : String, pixel : PixelLoc, color : String) : Unit = {
      ctx.globalAlpha = 1.0
      ctx.fillStyle = color
      ctx.textAlign = "center"
      ctx.fillText(text, Math.floor(pixel.x), Math.floor(pixel.y))
    }

    def hexCorner(hexLoc : HexLoc, scale : Double, corner : Int) : HexLoc = {
      hexLoc + HexVec.corners(corner) * scale
    }

    def drawHex(ctx : CanvasRenderingContext2D, hexLoc : HexLoc, color : String, scale : Double, doStroke: Boolean, doFill:Boolean, alpha: Double, lineWidth: Double) : Unit = {
      ctx.globalAlpha = alpha
      ctx.lineWidth = lineWidth
      ctx.strokeStyle = color
      ctx.fillStyle = color
      ctx.beginPath()
      move(ctx, hexCorner(hexLoc,scale,0))
      line(ctx, hexCorner(hexLoc,scale,1))
      line(ctx, hexCorner(hexLoc,scale,2))
      line(ctx, hexCorner(hexLoc,scale,3))
      line(ctx, hexCorner(hexLoc,scale,4))
      line(ctx, hexCorner(hexLoc,scale,5))
      line(ctx, hexCorner(hexLoc,scale,0))
      if(doStroke) ctx.stroke()
      if(doFill)  ctx.fill()
      ctx.closePath()
    }
    def strokeHex(ctx : CanvasRenderingContext2D, hexLoc : HexLoc, color : String, scale : Double, alpha: Double = 1.0, lineWidth: Double = 1.0) : Unit = {
      drawHex(ctx,hexLoc,color,scale,true,false,alpha,lineWidth);
    }
    def fillHex(ctx : CanvasRenderingContext2D, hexLoc : HexLoc, color : String, scale : Double, alpha: Double = 0.2) : Unit = {
      drawHex(ctx,hexLoc,color,scale,false,true,alpha,1.0);
    }

    def drawTile(ctx : CanvasRenderingContext2D, hexLoc : HexLoc, tile: Tile) : Unit = {
      tile.terrain match {
        case Wall => fillHex(ctx, hexLoc, "white", tileScale)
        case Ground => fillHex(ctx, hexLoc, "green", tileScale)
        case Water => fillHex(ctx, hexLoc, "blue", tileScale)
        case Graveyard => fillHex(ctx, hexLoc, "orange", tileScale)
        case Spawner(S0, _) =>
          fillHex(ctx, hexLoc, "gray", tileScale)
          fillHex(ctx, hexLoc, "red", tileScale*0.7)
        case Spawner(S1, _) =>
          fillHex(ctx, hexLoc, "gray", tileScale)
          fillHex(ctx, hexLoc, "blue", tileScale*0.7)
      }
<<<<<<< HEAD
      val (loc,_) = hexLoc.round(flipDisplay,board)
      text(ctx, loc.toString, PixelLoc.ofHexLoc(hexLoc, gridSize)+PixelVec(0, -gridSize/2.0), "black")
    }
=======
    fillHex(ctx, hexLoc, pieceColor, scale)
    text(ctx, piece.id.toString, PixelLoc.ofHexLoc(hexLoc,gridSize)+PixelVec(0, gridSize/3.0), "black")
    text(ctx, piece.curStats.displayName, PixelLoc.ofHexLoc(hexLoc,gridSize), "black")
  }
>>>>>>> 5654abfc

    def drawPiece(ctx : CanvasRenderingContext2D, hexLoc : HexLoc, scale : Double, pieceName: PieceName, side: Side) : Unit = {
      val pieceColor =
        side match {
          case S0 => "blue"
          case S1 => "red"
        }
      val _ = pieceName
      fillHex(ctx, hexLoc, pieceColor, scale)
    }

    def locAndScaleOfPiece(board: BoardState, piece: Piece) : (HexLoc,Double) = {
      val loc = piece.loc
      board.pieces(loc) match {
        case Nil => assertUnreachable()
        case _ :: Nil => (loc,pieceScale)
        case p1 :: _ :: Nil  =>
          val hexLoc = hexLocOfLoc(loc)
          if(piece.id == p1.id) (hexCorner(hexLoc,smallPieceOffset,5), smallPieceScale)
          else                 (hexCorner(hexLoc,smallPieceOffset,2), smallPieceScale)
        case p1 :: p2 :: _ :: Nil =>
          val hexLoc = hexLocOfLoc(loc)
          if(piece.id == p1.id)      (hexCorner(hexLoc,smallPieceOffset,5), smallPieceScale)
          else if(piece.id == p2.id) (hexCorner(hexLoc,smallPieceOffset,3), smallPieceScale)
          else                       (hexCorner(hexLoc,smallPieceOffset,1), smallPieceScale)
        case _ => assertUnreachable()
      }
    }

    def locsOfReinforcement(loc: Loc, count: Int): Array[HexLoc] = {
      val hexLoc = hexLocOfLoc(loc)
      val stackSpacingHeight = 0.10 / Math.sqrt(count.toDouble)
      val offsetVec = HexVec(0.5,-1.0)
      val result = (0 until count).map { i =>
        hexLoc + offsetVec * (i * stackSpacingHeight - 0.05)
      }.toArray
      result
    }

    ctx.setTransform(1,0,0,1,0,0)
    ctx.clearRect(0.0, 0.0, canvas.width.toDouble, canvas.height.toDouble)
    ctx.translate(translateOrigin.dx,translateOrigin.dy)

<<<<<<< HEAD
    //Reinforcements
    Side.foreach { side =>
      val locsAndContents = ReinforcementsUI.getLocsAndContents(side,flipDisplay,board)
      locsAndContents.foreach { case (loc,pieceName,count) =>
        val locs = locsOfReinforcement(loc,count)
        locs.foreach { hexLoc =>
          drawPiece(ctx, hexLoc, reinforcementScale, pieceName, side)
        }
      }
    }

    //Techs
    val techLocs = TechUI.getLocs(game)
    for(i <- 0 until game.techLine.length) {
      val techState = game.techLine(i)
      val loc = techLocs(i)
      val fillColor =
        (techState.level(S0), techState.level(S1)) match {
          case (TechLocked, TechLocked) => "#777777"
          case (TechLocked, (TechUnlocked | TechAcquired)) => "#ff7777"
          case ((TechUnlocked | TechAcquired), TechLocked) => "#7777ff"
          case ((TechUnlocked | TechAcquired), (TechUnlocked | TechAcquired)) => "#ff77ff"
        }
      val strokeColor =
        (techState.level(S0), techState.level(S1)) match {
          case ((TechLocked | TechUnlocked), (TechLocked | TechUnlocked)) => None
          case ((TechLocked | TechUnlocked), TechAcquired) => Some("#ff7777")
          case (TechAcquired, (TechLocked | TechUnlocked)) => Some("#7777ff")
          case (TechAcquired, TechAcquired) => Some("#ff77ff")
        }

      fillHex(ctx, loc, fillColor, tileScale, alpha=1.0)
      strokeColor.foreach { color =>
        strokeHex(ctx, loc, color, tileScale)
      }

      // val hexLoc = HexLoc.ofLoc(loc)
      // text(ctx, i.toString, PixelLoc.ofHexLoc(hexLoc, gridSize), "black")
      // text(ctx, s0.toString, PixelLoc.ofHexLoc(hexCorner(hexLoc,pieceScale,3), gridSize), "blue")
      // text(ctx, game.tech(S0)(i).toString, PixelLoc.ofHexLoc(hexCorner(hexLoc,techScale,4), gridSize), "blue")
      // text(ctx, s1.toString, PixelLoc.ofHexLoc(hexCorner(hexLoc,pieceScale,1), gridSize), "red")
      // text(ctx, game.tech(S1)(i).toString, PixelLoc.ofHexLoc(hexCorner(hexLoc,techScale,0), gridSize), "red")
=======
    fillHex(ctx, Loc(15, -3), "gray", tileScale)
    text(ctx, "End Turn", PixelLoc.ofHexLoc(HexLoc.ofLoc(Loc(15, -3)), gridSize), "black")

    //Techs / Reinforcements
    for((pieceStats, i) <- Units.techs.view.zipWithIndex) {
      val s0 = board.reinforcements(S0).filter(x => x == pieceStats).length
      val s1 = board.reinforcements(S1).filter(x => x == pieceStats).length
      val loc = Loc((i/2)+2, if(i%2==0) -3 else -2)
      val color =
        (game.tech(S0)(i), game.tech(S1)(i)) match {
          case (T0, T0) => "#000000"
          case (T0, T1) => "#770000"
          case (T0, T2) => "#ff0000"
          case (T1, T0) => "#000077"
          case (T1, T1) => "#770077"
          case (T1, T2) => "#ff0077"
          case (T2, T0) => "#0000ff"
          case (T2, T1) => "#7700ff"
          case (T2, T2) => "#ff00ff"
        }
      fillHex(ctx, loc, color, tileScale)
      text(ctx, pieceStats.displayName.toString, PixelLoc.ofHexLoc(HexLoc.ofLoc(loc), gridSize), "black")
      text(ctx, s0.toString, PixelLoc.ofHexLoc(HexLoc.ofLoc(loc) + HexVec.corners(3) * pieceScale, gridSize), "blue")
      text(ctx, game.tech(S0)(i).toString, PixelLoc.ofHexLoc(HexLoc.ofLoc(loc) + HexVec.corners(4) * techScale, gridSize), "blue")
      text(ctx, s1.toString, PixelLoc.ofHexLoc(HexLoc.ofLoc(loc) + HexVec.corners(1) * pieceScale, gridSize), "red")
      text(ctx, game.tech(S1)(i).toString, PixelLoc.ofHexLoc(HexLoc.ofLoc(loc) + HexVec.corners(0) * techScale, gridSize), "red")
>>>>>>> 5654abfc
    }

    //Terrain
    board.tiles.foreachi {case (loc, tile) =>
      drawTile(ctx,loc,tile)
    }

    //Pieces
    board.pieces.foreach { pieces =>
      pieces.foreach { piece =>
        val (loc,scale) = locAndScaleOfPiece(board,piece)
        drawPiece(ctx, loc, scale, piece.baseStats.name, piece.side)
      }
    }

    val selectedPiece = mouseState.selected.flatMap { target => target.findPiece(board) }

    //Highlighted movement paths
    if(mouseState.path.length > 0) {
      ctx.globalAlpha = 1.0
      ctx.fillStyle = "black"
      ctx.setLineDash(scala.scalajs.js.Array(5.0, 10.0))
      ctx.beginPath()
      selectedPiece match {
        case None => sys.error("")
        case Some(piece) =>
          val (loc,_) = locAndScaleOfPiece(board,piece)
          move(ctx, loc)
      }
      for(i <- 1 to mouseState.path.length-1) {
        line(ctx, mouseState.path(i))
      }
      ctx.stroke()
      ctx.closePath()
      ctx.setLineDash(scala.scalajs.js.Array())
    }

    //Movement range
    selectedPiece match {
      case None => ()
      case Some(piece) =>
        val moves = board.legalMoves(piece)
        for((loc,_) <- moves) {
          fillHex(ctx, loc, "yellow", tileScale, 0.1)
        }
    }

    //Mouse hover
    mouseState.hovered.foreach { mouseTarget =>
      //Highlight hex tile on mouse hover
      mouseState.hoverLoc.foreach { hoverLoc =>
        strokeHex(ctx, hoverLoc, "black", tileScale, alpha=0.3)
      }

      //Highlight mouse's target on mouse hover
      mouseTarget match {
        case MouseTile(_) => ()
        case MouseTech(techIdx) =>
          val loc = TechUI.getLoc(techIdx)
          strokeHex(ctx,loc, "black", techScale)
        case MouseReinforcement(pieceName,side) =>
          ReinforcementsUI.getSelectedLocAndCount(side, flipDisplay, board, pieceName) match {
            case None => ()
            case Some((loc,count)) =>
              val locs = locsOfReinforcement(loc,count)
              strokeHex(ctx,locs.last, "black", reinforcementScale)
          }
        case MousePiece(spec) =>
          board.findPiece(spec) match {
            case None => ()
            case Some(piece) =>
              val (loc,scale) = locAndScaleOfPiece(board,piece)
              strokeHex(ctx, loc, "black", scale)
          }
      }
    }

    //Piece selected by mouse click
    mouseState.selected.foreach { mouseTarget =>
      mouseTarget match {
        case MouseTile(_) => ()
        case MouseTech(_) => ()
        case MouseReinforcement(pieceName,side) =>
          ReinforcementsUI.getSelectedLocAndCount(side, flipDisplay, board, pieceName) match {
            case None => ()
            case Some((loc,count)) =>
              val locs = locsOfReinforcement(loc,count)
              strokeHex(ctx,locs.last, "black", reinforcementScale)
          }
        case MousePiece(spec) =>
          board.findPiece(spec) match {
            case None => ()
            case Some(piece) =>
              val (loc,scale) = locAndScaleOfPiece(board,piece)
              strokeHex(ctx, loc, "black", scale)
          }
      }
    }
  }
}<|MERGE_RESOLUTION|>--- conflicted
+++ resolved
@@ -87,25 +87,22 @@
           fillHex(ctx, hexLoc, "gray", tileScale)
           fillHex(ctx, hexLoc, "blue", tileScale*0.7)
       }
-<<<<<<< HEAD
       val (loc,_) = hexLoc.round(flipDisplay,board)
       text(ctx, loc.toString, PixelLoc.ofHexLoc(hexLoc, gridSize)+PixelVec(0, -gridSize/2.0), "black")
     }
-=======
-    fillHex(ctx, hexLoc, pieceColor, scale)
-    text(ctx, piece.id.toString, PixelLoc.ofHexLoc(hexLoc,gridSize)+PixelVec(0, gridSize/3.0), "black")
-    text(ctx, piece.curStats.displayName, PixelLoc.ofHexLoc(hexLoc,gridSize), "black")
-  }
->>>>>>> 5654abfc
-
-    def drawPiece(ctx : CanvasRenderingContext2D, hexLoc : HexLoc, scale : Double, pieceName: PieceName, side: Side) : Unit = {
+
+    def drawPiece(ctx : CanvasRenderingContext2D, hexLoc : HexLoc, scale : Double, pieceName: PieceName, side: Side, id: Option[Int]) : Unit = {
       val pieceColor =
         side match {
           case S0 => "blue"
           case S1 => "red"
         }
-      val _ = pieceName
       fillHex(ctx, hexLoc, pieceColor, scale)
+      id.foreach { id =>
+        text(ctx, id.toString, PixelLoc.ofHexLoc(hexLoc,gridSize)+PixelVec(0, gridSize/3.0), "black")
+      }
+      val stats = Units.pieceMap(pieceName)
+      text(ctx, stats.displayName, PixelLoc.ofHexLoc(hexLoc,gridSize), "black")
     }
 
     def locAndScaleOfPiece(board: BoardState, piece: Piece) : (HexLoc,Double) = {
@@ -140,14 +137,16 @@
     ctx.clearRect(0.0, 0.0, canvas.width.toDouble, canvas.height.toDouble)
     ctx.translate(translateOrigin.dx,translateOrigin.dy)
 
-<<<<<<< HEAD
+    fillHex(ctx, EndTurnUI.loc, "gray", tileScale)
+    text(ctx, "End Turn", PixelLoc.ofHexLoc(hexLocOfLoc(EndTurnUI.loc), gridSize), "black")
+
     //Reinforcements
     Side.foreach { side =>
       val locsAndContents = ReinforcementsUI.getLocsAndContents(side,flipDisplay,board)
       locsAndContents.foreach { case (loc,pieceName,count) =>
         val locs = locsOfReinforcement(loc,count)
         locs.foreach { hexLoc =>
-          drawPiece(ctx, hexLoc, reinforcementScale, pieceName, side)
+          drawPiece(ctx, hexLoc, reinforcementScale, pieceName, side, None)
         }
       }
     }
@@ -159,58 +158,28 @@
       val loc = techLocs(i)
       val fillColor =
         (techState.level(S0), techState.level(S1)) match {
-          case (TechLocked, TechLocked) => "#777777"
-          case (TechLocked, (TechUnlocked | TechAcquired)) => "#ff7777"
-          case ((TechUnlocked | TechAcquired), TechLocked) => "#7777ff"
-          case ((TechUnlocked | TechAcquired), (TechUnlocked | TechAcquired)) => "#ff77ff"
+          case (TechLocked, TechLocked) => "#888888"
+          case (TechLocked, (TechUnlocked | TechAcquired)) => "#ffbbbb"
+          case ((TechUnlocked | TechAcquired), TechLocked) => "#bbbbff"
+          case ((TechUnlocked | TechAcquired), (TechUnlocked | TechAcquired)) => "#ff99ff"
         }
       val strokeColor =
         (techState.level(S0), techState.level(S1)) match {
           case ((TechLocked | TechUnlocked), (TechLocked | TechUnlocked)) => None
-          case ((TechLocked | TechUnlocked), TechAcquired) => Some("#ff7777")
-          case (TechAcquired, (TechLocked | TechUnlocked)) => Some("#7777ff")
-          case (TechAcquired, TechAcquired) => Some("#ff77ff")
+          case ((TechLocked | TechUnlocked), TechAcquired) => Some("#ff3333")
+          case (TechAcquired, (TechLocked | TechUnlocked)) => Some("#33333ff")
+          case (TechAcquired, TechAcquired) => Some("#ff00ff")
         }
 
       fillHex(ctx, loc, fillColor, tileScale, alpha=1.0)
       strokeColor.foreach { color =>
-        strokeHex(ctx, loc, color, tileScale)
-      }
-
-      // val hexLoc = HexLoc.ofLoc(loc)
-      // text(ctx, i.toString, PixelLoc.ofHexLoc(hexLoc, gridSize), "black")
-      // text(ctx, s0.toString, PixelLoc.ofHexLoc(hexCorner(hexLoc,pieceScale,3), gridSize), "blue")
-      // text(ctx, game.tech(S0)(i).toString, PixelLoc.ofHexLoc(hexCorner(hexLoc,techScale,4), gridSize), "blue")
-      // text(ctx, s1.toString, PixelLoc.ofHexLoc(hexCorner(hexLoc,pieceScale,1), gridSize), "red")
-      // text(ctx, game.tech(S1)(i).toString, PixelLoc.ofHexLoc(hexCorner(hexLoc,techScale,0), gridSize), "red")
-=======
-    fillHex(ctx, Loc(15, -3), "gray", tileScale)
-    text(ctx, "End Turn", PixelLoc.ofHexLoc(HexLoc.ofLoc(Loc(15, -3)), gridSize), "black")
-
-    //Techs / Reinforcements
-    for((pieceStats, i) <- Units.techs.view.zipWithIndex) {
-      val s0 = board.reinforcements(S0).filter(x => x == pieceStats).length
-      val s1 = board.reinforcements(S1).filter(x => x == pieceStats).length
-      val loc = Loc((i/2)+2, if(i%2==0) -3 else -2)
-      val color =
-        (game.tech(S0)(i), game.tech(S1)(i)) match {
-          case (T0, T0) => "#000000"
-          case (T0, T1) => "#770000"
-          case (T0, T2) => "#ff0000"
-          case (T1, T0) => "#000077"
-          case (T1, T1) => "#770077"
-          case (T1, T2) => "#ff0077"
-          case (T2, T0) => "#0000ff"
-          case (T2, T1) => "#7700ff"
-          case (T2, T2) => "#ff00ff"
-        }
-      fillHex(ctx, loc, color, tileScale)
-      text(ctx, pieceStats.displayName.toString, PixelLoc.ofHexLoc(HexLoc.ofLoc(loc), gridSize), "black")
-      text(ctx, s0.toString, PixelLoc.ofHexLoc(HexLoc.ofLoc(loc) + HexVec.corners(3) * pieceScale, gridSize), "blue")
-      text(ctx, game.tech(S0)(i).toString, PixelLoc.ofHexLoc(HexLoc.ofLoc(loc) + HexVec.corners(4) * techScale, gridSize), "blue")
-      text(ctx, s1.toString, PixelLoc.ofHexLoc(HexLoc.ofLoc(loc) + HexVec.corners(1) * pieceScale, gridSize), "red")
-      text(ctx, game.tech(S1)(i).toString, PixelLoc.ofHexLoc(HexLoc.ofLoc(loc) + HexVec.corners(0) * techScale, gridSize), "red")
->>>>>>> 5654abfc
+        strokeHex(ctx, loc, color, tileScale, lineWidth=2.0)
+      }
+
+      val hexLoc = hexLocOfLoc(loc)
+      text(ctx, techState.displayName, PixelLoc.ofHexLoc(hexLoc, gridSize), "black")
+      text(ctx, techState.level(S0).toUnicodeSymbol, PixelLoc.ofHexLoc(hexLoc + HexVec.corners(4) * techScale, gridSize), "blue")
+      text(ctx, techState.level(S1).toUnicodeSymbol, PixelLoc.ofHexLoc(hexLoc + HexVec.corners(0) * techScale, gridSize), "red")
     }
 
     //Terrain
@@ -222,7 +191,7 @@
     board.pieces.foreach { pieces =>
       pieces.foreach { piece =>
         val (loc,scale) = locAndScaleOfPiece(board,piece)
-        drawPiece(ctx, loc, scale, piece.baseStats.name, piece.side)
+        drawPiece(ctx, loc, scale, piece.baseStats.name, piece.side, Some(piece.id))
       }
     }
 
@@ -270,7 +239,7 @@
         case MouseTile(_) => ()
         case MouseTech(techIdx) =>
           val loc = TechUI.getLoc(techIdx)
-          strokeHex(ctx,loc, "black", techScale)
+          strokeHex(ctx,loc, "black", tileScale)
         case MouseReinforcement(pieceName,side) =>
           ReinforcementsUI.getSelectedLocAndCount(side, flipDisplay, board, pieceName) match {
             case None => ()
