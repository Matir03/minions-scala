--- conflicted
+++ resolved
@@ -157,23 +157,14 @@
     val dx = Math.abs(x - rx)
     val dy = Math.abs(y - ry)
     val dz = Math.abs(z - rz)
-<<<<<<< HEAD
-    if(dx >= dy && dx >= dz) {
-      Loc(-(ry+rz).toInt, rz.toInt)
-    } else if(dy >= dx && dy >= dz) {
-      Loc(rx.toInt, rz.toInt)
-    } else {
-      assert(dz >= dx && dz>=dy);
-      Loc(rx.toInt, -(rx+ry).toInt)
-    }
-=======
     if(dx >= dy && dx >= dz)
       Loc(-(ry+rz).toInt, ry.toInt) //create loc from y and z
     else if(dz >= dx && dz >= dy)
       Loc(rx.toInt, ry.toInt)       //create loc from x and y
-    else // (dz >= dx && dz>=dy);
+    else {
+      assert(dy >= dx && dy>=dz);
       Loc(rx.toInt, -(rx+rz).toInt) //create loc from x and z
->>>>>>> e2e8ab37
+    }
   }
 }
 
@@ -334,33 +325,21 @@
     var mouse : Loc = Loc(0, 0)
     var path : List[Loc] = List()
 
-    //TODO dwu: Eventually this will need to take into account traversibility.
-    //At that point, it will also need to be a true recursive search rather than this greedy algorithm.
+    // TODO dwu: Eventually this will need to take into account traversibility.
+    // At that point, it will also need to be a true recursive search rather than this greedy algorithm.
+    // TODO(jpaulson): Take obstacles into account
 
     // Update path to be a shortest path from [selected] to [mouse] that
     // shares the longest prefix with the current [path]
-<<<<<<< HEAD
-    def update_path() : Unit = {
-      // TODO(jpaulson): Take obstacles into account
-=======
     def updatePath() : Unit = {
->>>>>>> e2e8ab37
       def distance(x : Loc, y : Loc) : Int = {
         board.tiles.topology.distance(x, y)
       }
       selected match {
         case None => ()
-<<<<<<< HEAD
         case Some(piece) =>
           val loc = piece.loc
-          if(path.size==0 || (!path(0).equals(loc))) {
-=======
-        case Some(p) =>
-          val loc = p.loc
-          //TODO from dwu to jpaulson: In scala, ".equals" is the same as "==", so just use "==" or "!=". Unlike ocaml, this will call out
-          //to the object-specific comparison method so it's right even for things like Maps with non-semantic internal structure.
-          if(path.length==0 || (!path(0).equals(loc))) {
->>>>>>> e2e8ab37
+          if(path.size==0 || path(0)!=loc) {
             path = List(loc)
           }
           while(path.length > 0 && distance(loc, mouse) != path.length-1 + distance(path(path.length-1), mouse)) {
@@ -376,7 +355,7 @@
       }
     }
 
-<<<<<<< HEAD
+    /*
     def pixel_location(piece : Piece) : Point = {
       val loc = piece.loc
       val center = hex_center(piece.loc, origin)
@@ -402,56 +381,8 @@
         case _ => sys.error("")
       }
     }
-
-    def show_board(board : BoardState) : Unit = {
-      ctx.clearRect(0.0, 0.0, canvas.width.toDouble, canvas.height.toDouble)
-      board.tiles.iteri {case ((x, y), tile) =>
-        val center = hex_center(Loc(x,y), origin)
-        tile.terrain match {
-          case Wall => draw_hex(ctx, center, "black", size-1.0)
-          case Ground => draw_hex(ctx, center, "green", size-1.0)
-          case Water => draw_hex(ctx, center, "blue", size-1.0)
-          case ManaSpire => draw_hex(ctx, center, "orange", size-1.0)
-          case Spawner(S0, _) =>
-            draw_hex(ctx, center, "gray", size-1.0)
-            draw_hex(ctx, center, "red", size-10.0)
-          case Spawner(S1, _) =>
-            draw_hex(ctx, center, "gray", size-1.0)
-            draw_hex(ctx, center, "blue", size-10.0)
-        }
-      }
-      board.pieces.iteri {case ((x,y), pieces) =>
-        def color(piece : Piece) : String = {
-          val is_selected =
-            selected match {
-              case None => false
-              case Some(p) => (p == piece)
-            }
-          (is_selected, piece.side) match {
-              case (true, S0) => "aqua"
-              case (false, S0) => "blue"
-              case (true, S1) => "lightcoral"
-              case (false, S1) => "red"
-          }
-        }
-        pieces match {
-          case Nil => ()
-          case p :: Nil =>
-            draw_hex(ctx, pixel_location(p), color(p), size-5.0)
-            text(ctx, p.id.toString, pixel_location(p), "black")
-          case p1 :: p2 :: Nil  =>
-            draw_hex(ctx, pixel_location(p1), color(p1), size/2-0.5)
-            text(ctx, p1.id.toString, pixel_location(p1), "black")
-            draw_hex(ctx, pixel_location(p2), color(p2), size/2-0.5)
-            text(ctx, p2.id.toString, pixel_location(p2), "black")
-          case p1 :: p2 :: p3 :: Nil  => ()
-            draw_hex(ctx, pixel_location(p1), color(p1), size/2-0.5)
-            text(ctx, p1.id.toString, pixel_location(p1), "black")
-            draw_hex(ctx, pixel_location(p2), color(p2), size/2-0.5)
-            text(ctx, p2.id.toString, pixel_location(p2), "black")
-            draw_hex(ctx, pixel_location(p3), color(p3), size/2-0.5)
-            text(ctx, p3.id.toString, pixel_location(p3), "black")
-=======
+     */
+
     def isPieceSelected(piece: Piece) : Boolean = {
       selected match {
         case None => false
@@ -489,7 +420,6 @@
             drawPiece(ctx, c1, smallPieceScale, p1, isPieceSelected(p1))
             drawPiece(ctx, c2, smallPieceScale, p2, isPieceSelected(p2))
             drawPiece(ctx, c3, smallPieceScale, p3, isPieceSelected(p3))
->>>>>>> e2e8ab37
           case _ => ()
         }
       }
@@ -498,19 +428,13 @@
         ctx.fillStyle = "black"
         ctx.setLineDash(js.Array(5.0, 10.0))
         ctx.beginPath()
-<<<<<<< HEAD
         selected match {
           case None => sys.error("")
           case Some(piece) =>
-            move(ctx, pixel_location(piece))
+            move(ctx, piece.loc)
         }
-        for(i <- 1 to path.size-1) {
-          line(ctx, hex_center(path(i), origin))
-=======
-        move(ctx, path(0))
         for(i <- 1 to path.length-1) {
           line(ctx, path(i))
->>>>>>> e2e8ab37
         }
         ctx.stroke()
         ctx.closePath()
@@ -519,7 +443,7 @@
         case None => ()
         case Some(piece) =>
           for(loc <- board.legalMoves(piece)) {
-            draw_hex(ctx, hex_center(loc, origin), "yellow", size)
+            drawHex(ctx, loc, "yellow", tileScale)
           }
       }
     }
@@ -536,17 +460,7 @@
       val hexLoc = mouseHexLoc(e)
       val loc = hexLoc.round()
       val hexDelta = hexLoc - loc
-
-<<<<<<< HEAD
-    // TODO(jpaulson): Improve this using [pixel_location(piece)]
-    def mouse_unit(e : dom.MouseEvent) : Option[Piece] = {
-      val hex_point = mouse_to_hex(e)
-      val hex_loc = hex_round(hex_point)
-      val hex_delta = Point(hex_point.x - hex_loc.x, hex_point.y - hex_loc.y)
-      board.pieces(hex_loc) match {
-=======
       board.pieces(loc) match {
->>>>>>> e2e8ab37
         case Nil => None
         case p :: Nil => Some(p)
         case p1 :: p2 :: Nil =>
@@ -638,13 +552,9 @@
     board.spawnPieceInitial(S0, zombie, Loc(2, 3))
     board.spawnPieceInitial(S0, zombie, Loc(2, 3))
 
-<<<<<<< HEAD
     board.spawnPieceInitial(S1, zombie, Loc(3, 2))
 
-    show_board(board)
-=======
     showBoard(board)
->>>>>>> e2e8ab37
     ()
   }
 
