import scala.scalajs.js.JSApp
import scala.scalajs.js.annotation.JSExport
import org.scalajs.jquery.jQuery
import org.scalajs.dom.CanvasRenderingContext2D
import org.scalajs.dom.MouseEvent
import org.scalajs.dom.html
import scala.util.Random
import scala.scalajs.js
import scala.util.{Try, Success, Failure}

import RichImplicits._

/**
  * PixelLoc, PixelVec:
  * The location of a pixel in normal canvas coordinates, and vectors for offsets between those locations.
  * As usual, (0,0) is the upper left corner, x is to the right, y is downward.
  *
  * Note: As these are doubles and capable of representing subpixel positions, these are actually locations of the
  * corners of pixels. For example, (14,52) is the upper left corner of a pixel, (14.5,52) is the midpoint of the top edge,
  * (14.5,52.5) is the center of the pixel, etc.
  */
object PixelLoc {
  def midpoint(a: PixelLoc, b: PixelLoc): PixelLoc = PixelLoc((a.x+b.x)/2.0,(a.y+b.y)/2.0)

  def ofLoc(loc : Loc, gridSize: Double) : PixelLoc = {
    val x = loc.x.toDouble
    val y = loc.y.toDouble
    PixelLoc(
      gridSize * Math.sqrt(3) * (x + y/2.0),
      gridSize * 3.0/2.0 * y
    )
  }
  def ofHexLoc(hexLoc : HexLoc, gridSize: Double) : PixelLoc = {
    val x = hexLoc.x
    val y = hexLoc.y
    PixelLoc(
      gridSize * Math.sqrt(3) * (x + y/2.0),
      gridSize * 3.0/2.0 * y
    )
  }
}
case class PixelLoc(x: Double, y: Double){
  def +(d: PixelVec): PixelLoc = PixelLoc(x + d.dx, y + d.dy)
  def -(d: PixelVec): PixelLoc = PixelLoc(x - d.dx, y - d.dy)
  def -(p: PixelLoc): PixelVec = PixelVec(x - p.x, y - p.y)
}
case class PixelVec(dx: Double, dy: Double){
  def +(p: PixelLoc): PixelLoc = PixelLoc(dx + p.x, dy + p.y)
  def +(d: PixelVec): PixelVec = PixelVec(dx + d.dx, dy + d.dy)
  def -(d: PixelVec): PixelVec = PixelVec(dx - d.dx, dy - d.dy)
}

/**
  * HexLoc, HexVec:
  * A floating point version of Loc and Vec from CommonTypes.scala. Integer coordinates correspond to the centers of hexes.
  *
  * x is up and to the right /
  * y is down |
  * z is up and to the left \
  *
  *        z 0  -1  -2   -3   -4
  *
  *    x 0   1   2   3   4      -5
  *  y   / \ / \ / \ / \ / \ y
  *   0 |   |   |   |   |   | 0   -6
  *      \ / \ / \ / \ / \ / \
  *     1 |   |   |   |   |   | 1   -7
  *        \ / \ / \ / \ / \ / \
  *       2 |   |   |   |   |   | 2   -8
  *          \ / \ / \ / \ / \ / \
  *         3 |   |   |   |   |   | 3
  *            \ / \ / \ / \ / \ / \
  *           4 |   |   |   |   |   | 4
  *              \ / \ / \ / \ / \ /
  *              x 0   1   2   3   4
  *
  *  This is consistent with HexTopology in CommonTypes.scala having (x-1,y-1) and (x+1,y+1) not be adjacent to (x,y),
  *  but all other (x + {-1,0,1}, y + {-1,0,1}) be adjacent.
  *
  *  Corner 0 = maximal x
  *  Corner 2 = maximal y
  *  Corner 4 = maximal z
  *  Hexant n = the triangle extending from the center out between corner n and corner n+1 mod 6
  *
  *  (x,y,z)
  *                            (corner 5)
  *                          (1/3,-2/3,1/3)
  *                                .
  *                            .       .
  *   (corner 4)           .       .       .           (corner 0)
  * (-1/3,-1/3,2/3)    .                       .     (2/3,-1/3,-1/3)
  *                .          4    .     5         .
  *                    .                       .
  *                .       .       .       .       .
  *                            .       .
  *                .     3         .         0     .
  *                            .       .
  *                .       .       .       .       .
  *                    .                       .
  *                .          2    .    1          .
  * (-2/3,1/3/1/3)     .                       .     (1/3,1/3,-2/3)
  *   (corner 3)           .       .       .           (corner 1)
  *                            .       .
  *                                .
  *                          (-1/3,2/3,-1/3)
  *                             (corner 2)
  */

object HexLoc {
  def midpoint(a: HexLoc, b: HexLoc): HexLoc = HexLoc((a.x+b.x)/2.0,(a.y+b.y)/2.0)

  def ofLoc(loc: Loc) = HexLoc(loc.x.toDouble,loc.y.toDouble)

  def ofPixel(p: PixelLoc, gridSize: Double): HexLoc = {
    HexLoc((p.x * Math.sqrt(3)/3 - p.y/3) / gridSize, p.y * 2.0/3.0 / gridSize)
  }
}
case class HexLoc(x: Double, y: Double) {
  def z: Double = -(x+y)
  def +(d: HexVec): HexLoc = HexLoc(x + d.dx, y + d.dy)
  def -(d: HexVec): HexLoc = HexLoc(x - d.dx, y - d.dy)
  def -(p: HexLoc): HexVec = HexVec(x - p.x, y - p.y)
  def -(p: Loc): HexVec = HexVec(x - p.x, y - p.y)

  //Find the Loc for the hex that contains this HexLoc, taking into account the hexagon shape of a cell.
  def round(): Loc = {
    /*
     This algorithm is magic. Here's how it works:
     Given a hexagon H, let H' be the inscribed hexagon formed by connecting the midpoints of the sides of H.
     Let H'x be the rhombus formed by adjoining equilateral trinagles on to the sides of H' that are furthest
     in the +x and -x directions, similarly define H'y and H'z.

     Note that H' is the intersection of H'x, H'y, H'z.

     Drawing a picture should make it evident that the borders of these rhombuses are the lines corresponding to
     x,y,z = 0.5 mod 1, and further that within H'x, y and z are rounded correctly, within H'y, x and z are rounded
     correctl, and within H'z, x and y are rounded correctly.

     Case 1: Loc is within H': Then Loc is within the intersection of all three rhombuses. Then all roundings are correct.
     Therefore regardless of which branch of the if/else is taken below, the value will be correct.

     Case 2: Loc is within H but not within H':
     Assume by symmetry that WOLOG, Loc is within the triangular sliver of (H - H') in the +x direction. Note that
     dx, dy, dz are linear on this triangle (i.e. none of them cross a rounding boundary or a Math.abs kink).

     The corners of this triangle are (x,y,z) = { A: (+2/3,-1/3,-1/3), B: (1/2,-1/2,0), C: (1/2,0,-1/2) }
     By inspection, line AB satisfies dx = dy, with dx >= dy if you move inward.
     And line BC satifies dx = dz, with dx >= dz if you move inward.
     By linearity of dx,dy,dz on the triangle, the entire triangular silver will fall into the (dx >= dy && dx >= dz) case.
     Also note that the entire trianglar sliver is a subset of H'x, on which the rounding of y and z are correct.
     Since the algorithm relies only on the rounding of y and z in this case it will be correct.
     */

    val rx = Math.round(x)
    val ry = Math.round(y)
    val rz = Math.round(z)
    val dx = Math.abs(x - rx)
    val dy = Math.abs(y - ry)
    val dz = Math.abs(z - rz)
    if(dx >= dy && dx >= dz)
      Loc(-(ry+rz).toInt, ry.toInt) //create loc from y and z
    else if(dz >= dx && dz >= dy)
      Loc(rx.toInt, ry.toInt)       //create loc from x and y
    else {
      assert(dy >= dx && dy>=dz);
      Loc(rx.toInt, -(rx+rz).toInt) //create loc from x and z
    }
  }
}

object HexVec {
  val corners: Array[HexVec] = {
    val third: Double = 1.0 / 3.0
    Array(
      HexVec( 2*third, -1*third),
      HexVec( 1*third,  1*third),
      HexVec(-1*third,  2*third),
      HexVec(-2*third,  1*third),
      HexVec(-1*third, -1*third),
      HexVec( 1*third, -2*third)
    )
  }
}
case class HexVec(dx: Double, dy: Double){
  def dz: Double = -(dx+dy)
  def +(p: HexLoc): HexLoc = HexLoc(dx + p.x, dy + p.y)
  def +(d: HexVec): HexVec = HexVec(dx + d.dx, dy + d.dy)
  def -(d: HexVec): HexVec = HexVec(dx - d.dx, dy - d.dy)
  def *(c: Double): HexVec = HexVec(dx*c,dy*c)

  //Determine which hexant this belongs to
  def hexant(): Int = {
    val moreLeftThanRight = dz > dx
    val moreURThanDL = dx > dy
    val moreDRthanUL = dy > dz

    (moreLeftThanRight, moreURThanDL, moreDRthanUL) match {
      case (false,false,false) => 0 //Zero vector
      case (false,false,true) => 1
      case (false,true,false) => 5
      case (false,true,true) => 0
      case (true,false,false) => 3
      case (true,false,true) => 2
      case (true,true,false) => 4
      case (true,true,true) => 0 //Shouldn't happen
    }
  }

  //Determine which hexant this belongs to
  def closestCorner(): Int = {
    (dx > 0, dy > 0, dz > 0) match {
      case (false,false,false) => 0 //Zero vector
      case (false,false,true) => 4
      case (false,true,false) => 2
      case (false,true,true) => 3
      case (true,false,false) => 0
      case (true,false,true) => 5
      case (true,true,false) => 1
      case (true,true,true) => 0 //Shouldn't happen
    }
  }
}
//TODO dwu: Consider having an implicit HexLoc => Loc


//TODO dwu: At some point we probably want to split things up into multiple files. Maybe a reasonable separation would be
//to factor out the drawing logic from the user-input-handling.

object ClientMain extends JSApp {
  //The euclidean distance from the center of a hexagon to the corner in pixels.
  val gridSize = 30.0
  val tileScale = 29.0 / gridSize
  val pieceScale = 25.0 / gridSize
  val smallPieceScale = 14.0 / gridSize
  val smallPieceOffset = 15.0 / gridSize

  def move(ctx : CanvasRenderingContext2D, loc : Loc) : Unit = {
    move(ctx,HexLoc.ofLoc(loc))
  }
  def move(ctx : CanvasRenderingContext2D, hexLoc : HexLoc) : Unit = {
    val pixel = PixelLoc.ofHexLoc(hexLoc,gridSize)
    ctx.moveTo(Math.floor(pixel.x), Math.floor(pixel.y));
  }
  def line(ctx : CanvasRenderingContext2D, loc : Loc) : Unit = {
    line(ctx,HexLoc.ofLoc(loc))
  }
  def line(ctx : CanvasRenderingContext2D, hexLoc : HexLoc) : Unit = {
    val pixel = PixelLoc.ofHexLoc(hexLoc,gridSize)
    ctx.lineTo(Math.floor(pixel.x), Math.floor(pixel.y));
  }
  def text(ctx : CanvasRenderingContext2D, text : String, pixel : PixelLoc, color : String) : Unit = {
    ctx.globalAlpha = 1.0
    ctx.fillStyle = color
    ctx.textAlign = "center"
    ctx.fillText(text, Math.floor(pixel.x), Math.floor(pixel.y))
  }

  def hexCorner(hexLoc : HexLoc, scale : Double, corner : Int) : HexLoc = {
    hexLoc + HexVec.corners(corner) * scale
  }

  def drawHex(ctx : CanvasRenderingContext2D, loc : Loc, color : String, scale : Double) : Unit = {
    drawHex(ctx,HexLoc.ofLoc(loc), color, scale)
  }
  def drawHex(ctx : CanvasRenderingContext2D, hexLoc : HexLoc, color : String, scale : Double) : Unit = {
    ctx.globalAlpha = 0.2
    ctx.fillStyle = color
    ctx.beginPath()
    move(ctx, hexLoc + HexVec.corners(0) * scale)
    line(ctx, hexLoc + HexVec.corners(1) * scale)
    line(ctx, hexLoc + HexVec.corners(2) * scale)
    line(ctx, hexLoc + HexVec.corners(3) * scale)
    line(ctx, hexLoc + HexVec.corners(4) * scale)
    line(ctx, hexLoc + HexVec.corners(5) * scale)
    line(ctx, hexLoc + HexVec.corners(0) * scale)
    ctx.fill();
    ctx.closePath();
  }

  def drawTile(ctx : CanvasRenderingContext2D, loc : Loc, tile: Tile) : Unit = {
    drawTile(ctx,HexLoc.ofLoc(loc),tile)
  }
  def drawTile(ctx : CanvasRenderingContext2D, hexLoc : HexLoc, tile: Tile) : Unit = {
    tile.terrain match {
      case Wall => drawHex(ctx, hexLoc, "black", tileScale)
      case Ground => drawHex(ctx, hexLoc, "green", tileScale)
      case Water => drawHex(ctx, hexLoc, "blue", tileScale)
      case ManaSpire => drawHex(ctx, hexLoc, "orange", tileScale)
      case Spawner(S0, _) =>
        drawHex(ctx, hexLoc, "gray", tileScale)
        drawHex(ctx, hexLoc, "red", tileScale*0.7)
      case Spawner(S1, _) =>
        drawHex(ctx, hexLoc, "gray", tileScale)
        drawHex(ctx, hexLoc, "blue", tileScale*0.7)
    }
    text(ctx, Loc(hexLoc.x.round.toInt, hexLoc.y.round.toInt).toString, PixelLoc.ofHexLoc(hexLoc, gridSize)+PixelVec(0, -gridSize/2.0), "black")
  }

  def drawPiece(ctx : CanvasRenderingContext2D, loc : Loc, scale : Double, piece: Piece, isSelected: Boolean) : Unit = {
    drawPiece(ctx,HexLoc.ofLoc(loc),scale,piece,isSelected)
  }
  def drawPiece(ctx : CanvasRenderingContext2D, hexLoc : HexLoc, scale : Double, piece: Piece, isSelected: Boolean) : Unit = {
    def pieceColor(p : Piece, isSelected: Boolean) : String = {
      (isSelected, p.side) match {
        case (true, S0) => "aqua"
        case (false, S0) => "blue"
        case (true, S1) => "lightcoral"
        case (false, S1) => "red"
      }
    }
    drawHex(ctx, hexLoc, pieceColor(piece,isSelected), scale)
    text(ctx, piece.id.toString, PixelLoc.ofHexLoc(hexLoc,gridSize), "black")
  }

  def main(): Unit = {
    //TODO from dwu to jpaulson: I'm not sure I understand what "setupUI _" means. Could you explain to me?
    jQuery(setupUI _)
    ()
  }

  def setupUI() : Unit = {
    val canvas = jQuery("#board").get(0).asInstanceOf[html.Canvas]
    val ctx = canvas.getContext("2d").asInstanceOf[CanvasRenderingContext2D]

    //How much to translate the canvas origin inward from the upper left corner.
    val translateOrigin = PixelVec(2.0*gridSize, 2.0*gridSize)

    val board = BoardState.create(Plane.create(10, 10, HexTopology, Ground))

    var selected : Option[Piece] = None
    var mouse : Loc = Loc(0, 0)
    var path : List[Loc] = List()

    // TODO dwu: Eventually this will need to take into account traversibility.
    // At that point, it will also need to be a true recursive search rather than this greedy algorithm.
    // TODO(jpaulson): Take obstacles into account

    // Update path to be a shortest path from [selected] to [mouse] that
    // shares the longest prefix with the current [path]
    def updatePath() : Unit = {
      selected match {
        case None => ()
        case Some(piece) =>
<<<<<<< HEAD
          val moves = board.legalMoves(piece, mouse)
          val distances = board.legalMoves(piece, mouse).mapValues { case (d, _can_land) => d}
          if(distances.contains(piece.loc)) {
            if(moves.contains(mouse) && moves(mouse)._2) {
              if(path.size==0 || path(0)!=piece.loc) {
                path = List(piece.loc)
              }
              while(path.length > 0 && distances(piece.loc) != path.length-1 + distances(path(path.length-1))) {
                path = path.init
              }
              if(path(path.length-1) != mouse) {
                for(p <- board.tiles.topology.adj(path(path.length-1))) {
                  if(distances.contains(p) && path.length-1 + distances(path(path.length-1)) == path.length + distances(p)) {
                    path = path :+ p
                  }
=======
          val distances = board.legalMoves(piece, mouse).mapValues { case (d, _can_land) => d }
          if(distances.contains(piece.loc)) {
            if(path.length==0 || path(0)!=piece.loc) {
              path = List(piece.loc)
            }
            while(path.length > 0 && distances(piece.loc) != path.length-1 + distances(path.last)) {
              path = path.init
            }
            if(path.last != mouse) {
              for(p <- board.tiles.topology.adj(path.last)) {
                if(distances.contains(p) && path.length-1 + distances(path.last) == path.length + distances(p)) {
                  path = path :+ p
>>>>>>> 15b355ae
                }
              }
            }
          } else {
            path = List(piece.loc)
          }
      }
    }

    def isPieceSelected(piece: Piece) : Boolean = {
      selected match {
        case None => false
        case Some(p) => piece.id == p.id
      }
    }

    def showBoard(board : BoardState) : Unit = {
      ctx.setTransform(1,0,0,1,0,0)
      ctx.clearRect(0.0, 0.0, canvas.width.toDouble, canvas.height.toDouble)
      ctx.translate(translateOrigin.dx,translateOrigin.dy)
      drawHex(ctx, mouse, "purple", tileScale)
      selected match {
        case None => ()
        case Some(p) =>
          drawHex(ctx, p.loc, "red", tileScale)
      }
      board.tiles.iteri {case (loc, tile) =>
        drawTile(ctx,loc,tile)
      }
      board.pieces.iteri {case (loc, pieces) =>
        pieces match {
          case Nil => ()
          case p :: Nil =>
            drawPiece(ctx, loc, pieceScale, p, isPieceSelected(p))
          case p1 :: p2 :: Nil  =>
            val c1 = HexLoc.ofLoc(loc) + HexVec.corners(5) * smallPieceOffset
            val c2 = HexLoc.ofLoc(loc) + HexVec.corners(2) * smallPieceOffset
            drawPiece(ctx, c1, smallPieceScale, p1, isPieceSelected(p1))
            drawPiece(ctx, c2, smallPieceScale, p2, isPieceSelected(p2))
          case p1 :: p2 :: p3 :: Nil  => ()
            val c1 = HexLoc.ofLoc(loc) + HexVec.corners(5) * smallPieceOffset
            val c2 = HexLoc.ofLoc(loc) + HexVec.corners(3) * smallPieceOffset
            val c3 = HexLoc.ofLoc(loc) + HexVec.corners(1) * smallPieceOffset
            drawPiece(ctx, c1, smallPieceScale, p1, isPieceSelected(p1))
            drawPiece(ctx, c2, smallPieceScale, p2, isPieceSelected(p2))
            drawPiece(ctx, c3, smallPieceScale, p3, isPieceSelected(p3))
          case _ => ()
        }
      }
      if(path.length > 0) {
        ctx.globalAlpha = 1.0
        ctx.fillStyle = "black"
        ctx.setLineDash(js.Array(5.0, 10.0))
        ctx.beginPath()
        selected match {
          case None => sys.error("")
          case Some(piece) =>
            move(ctx, piece.loc)
        }
        for(i <- 1 to path.length-1) {
          line(ctx, path(i))
        }
        ctx.stroke()
        ctx.closePath()
      }
      selected match {
        case None => ()
        case Some(piece) =>
          for((loc, (_d, can_land)) <- board.legalMoves(piece, piece.loc)) {
            if(can_land) {
              drawHex(ctx, loc, "yellow", tileScale)
            }
          }
      }
    }

    def mousePixel(e : MouseEvent) : PixelLoc = {
      val rect = canvas.getBoundingClientRect()
      PixelLoc(e.clientX - rect.left, e.clientY - rect.top) - translateOrigin
    }
    def mouseHexLoc(e : MouseEvent) : HexLoc = {
      HexLoc.ofPixel(mousePixel(e), gridSize)
    }

    def mousePiece(e : MouseEvent) : Option[Piece] = {
      val hexLoc = mouseHexLoc(e)
      val loc = hexLoc.round()
      val hexDelta = hexLoc - loc
<<<<<<< HEAD
      board.pieces(loc) match {
        case Nil => None
        case p :: Nil => Some(p)
        case p1 :: p2 :: Nil =>
          hexDelta.closestCorner() match {
            case 0 | 4 | 5 => Some(p1)
            case 1 | 2 | 3 => Some(p2)
          }
        case p1 :: p2 :: p3 :: Nil =>
          hexDelta.hexant() match {
            case 4 | 5 => Some(p1)
            case 2 | 3 => Some(p2)
            case 0 | 1 => Some(p3)
            case _ => assertUnreachable()
          }
        case _ => None
      }
=======
      val piece =
        board.pieces(loc) match {
          case Nil => None
          case p :: Nil => Some(p)
          case p1 :: p2 :: Nil =>
            hexDelta.closestCorner() match {
              case 0 | 4 | 5 => Some(p1)
              case 1 | 2 | 3 => Some(p2)
            }
          case p1 :: p2 :: p3 :: Nil =>
            hexDelta.hexant() match {
              case 4 | 5 => Some(p1)
              case 2 | 3 => Some(p2)
              case 0 | 1 => Some(p3)
              case _ => assertUnreachable()
            }
          case _ => None
        }
      piece.filter { piece => piece.side == board.side }
>>>>>>> 15b355ae
    }

    def mousedown(e : MouseEvent) : Unit = {
      def doActions(actions : Seq[PlayerAction]) : Unit = {
        println(actions)
        selected = None
        path = List()
        board.doActions(actions) match {
          case Success(()) => ()
          case Failure(error) =>
            println(error)
            selected = mousePiece(e).filter(piece => piece.side == board.side)
        }
      }
      selected match {
        case None =>
          selected = mousePiece(e).filter(piece => piece.side == board.side)
        case Some(piece) =>
          mousePiece(e) match {
            case None => doActions(List(Movements(List(Movement(StartedTurnWithID(piece.id), path.toArray)))))
            case Some(other) =>
              if(other.side == piece.side) {
                doActions(List(Movements(List(Movement(StartedTurnWithID(piece.id), path.toArray)))))
              } else {
                if(path.length > 1) {
                  doActions(List(
                    Movements(List(Movement(StartedTurnWithID(piece.id), path.toArray))),
                    Attack(StartedTurnWithID(piece.id), other.loc, StartedTurnWithID(other.id))
                  ))
                } else {
                  doActions(List(Attack(StartedTurnWithID(piece.id), other.loc, StartedTurnWithID(other.id))))
                }
              }
          }
      }
      showBoard(board)
    }
    def mousemove(e : MouseEvent) : Unit = {
      mouse = mouseHexLoc(e).round()
      updatePath()
      showBoard(board)
    }

    canvas.onmousedown = mousedown _
    canvas.onmousemove = mousemove _

    val zombie = PieceStats(
      name = "zombie",
      displayName = "Zombie",
      attackEffect = Some(Damage(1)),
      defense = 2,
      moveRange = 5,
      attackRange = 1,
      cost = 2,
      rebate = 0,
      isNecromancer = false,
      isFlying = true,
      isLumbering = false,
      isPersistent = false,
      isEldritch = false,
      isWailing = false,
      hasFlurry = false,
      hasBlink = false,
      canHurtNecromancer = true,
      swarmMax = 3, //Swarming 3 for testing
      spawnRange = 0,
      extraMana = 0,
      deathSpawn = None,
      freeSpawn = None,
      abilities = Map.empty
    )

    //TODO from dwu to jpaulson: board.tiles(x,y) = z   -  syntatic sugar converts this into .update
    //TODO from dwu to jpaulson: Don't mutate directly, instead modify the terrain Plane to be what you want first
    //and then create the BoardState with the desired terain.
    board.tiles.update(0, 0, Tile.create(ManaSpire))
    board.tiles.update(0, 1, Tile.create(Wall))
    board.tiles.update(2, 4, Tile.create(Wall))
    board.tiles.update(1, 0, Tile.create(Water))
    board.tiles.update(1, 1, Tile.create(Spawner(S0, zombie)))
    board.tiles.update(2, 0, Tile.create(Spawner(S1, zombie)))

    board.spawnPieceInitial(S0, zombie, Loc(2, 1))
    board.spawnPieceInitial(S0, zombie, Loc(2, 2))
    board.spawnPieceInitial(S0, zombie, Loc(2, 2))

    board.spawnPieceInitial(S0, zombie, Loc(2, 3))
    board.spawnPieceInitial(S0, zombie, Loc(2, 3))
    board.spawnPieceInitial(S0, zombie, Loc(2, 3))

    board.spawnPieceInitial(S1, zombie, Loc(3, 2))
    board.spawnPieceInitial(S1, zombie, Loc(3, 4))
    board.spawnPieceInitial(S1, zombie, Loc(1, 4))

    showBoard(board)
    ()
  }

  def addClickedMessage(): Unit = {
    jQuery("body").append("<p>You clicked!</p>")
    ()
  }
}<|MERGE_RESOLUTION|>--- conflicted
+++ resolved
@@ -341,7 +341,6 @@
       selected match {
         case None => ()
         case Some(piece) =>
-<<<<<<< HEAD
           val moves = board.legalMoves(piece, mouse)
           val distances = board.legalMoves(piece, mouse).mapValues { case (d, _can_land) => d}
           if(distances.contains(piece.loc)) {
@@ -349,28 +348,14 @@
               if(path.size==0 || path(0)!=piece.loc) {
                 path = List(piece.loc)
               }
-              while(path.length > 0 && distances(piece.loc) != path.length-1 + distances(path(path.length-1))) {
+              while(path.length > 0 && distances(piece.loc) != path.length-1 + distances(path.last)) {
                 path = path.init
               }
-              if(path(path.length-1) != mouse) {
-                for(p <- board.tiles.topology.adj(path(path.length-1))) {
-                  if(distances.contains(p) && path.length-1 + distances(path(path.length-1)) == path.length + distances(p)) {
+              while(path.last != mouse) {
+                for(p <- board.tiles.topology.adj(path.last)) {
+                  if(distances.contains(p) && path.length-1 + distances(path.last) == path.length + distances(p)) {
                     path = path :+ p
                   }
-=======
-          val distances = board.legalMoves(piece, mouse).mapValues { case (d, _can_land) => d }
-          if(distances.contains(piece.loc)) {
-            if(path.length==0 || path(0)!=piece.loc) {
-              path = List(piece.loc)
-            }
-            while(path.length > 0 && distances(piece.loc) != path.length-1 + distances(path.last)) {
-              path = path.init
-            }
-            if(path.last != mouse) {
-              for(p <- board.tiles.topology.adj(path.last)) {
-                if(distances.contains(p) && path.length-1 + distances(path.last) == path.length + distances(p)) {
-                  path = path :+ p
->>>>>>> 15b355ae
                 }
               }
             }
@@ -459,7 +444,6 @@
       val hexLoc = mouseHexLoc(e)
       val loc = hexLoc.round()
       val hexDelta = hexLoc - loc
-<<<<<<< HEAD
       board.pieces(loc) match {
         case Nil => None
         case p :: Nil => Some(p)
@@ -477,27 +461,6 @@
           }
         case _ => None
       }
-=======
-      val piece =
-        board.pieces(loc) match {
-          case Nil => None
-          case p :: Nil => Some(p)
-          case p1 :: p2 :: Nil =>
-            hexDelta.closestCorner() match {
-              case 0 | 4 | 5 => Some(p1)
-              case 1 | 2 | 3 => Some(p2)
-            }
-          case p1 :: p2 :: p3 :: Nil =>
-            hexDelta.hexant() match {
-              case 4 | 5 => Some(p1)
-              case 2 | 3 => Some(p2)
-              case 0 | 1 => Some(p3)
-              case _ => assertUnreachable()
-            }
-          case _ => None
-        }
-      piece.filter { piece => piece.side == board.side }
->>>>>>> 15b355ae
     }
 
     def mousedown(e : MouseEvent) : Unit = {
